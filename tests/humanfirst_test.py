--- conflicted
+++ resolved
@@ -1,6 +1,6 @@
 """
 
-Set of pytest humanfirst.objects.py tests
+Humanfirst tests
 
 """
 # ***************************************************************************80**************************************120
@@ -11,8 +11,9 @@
 import json
 from configparser import ConfigParser
 from datetime import datetime
+import uuid
 from dateutil import parser
-import uuid
+
 
 # third party imports
 import numpy
@@ -37,19 +38,17 @@
 path_to_config_file = os.path.join(here,'..','humanfirst','config','setup.cfg')
 constants.read(path_to_config_file)
 
-<<<<<<< HEAD
 # constants need type conversion from str to int - TODO: setAttr loop for neatness or function
-TEST_NAMESPACE = constants.get("humanfirst.CONSTANTS","TEST_NAMESPACE")
-=======
 dotenv_path = find_dotenv(usecwd=True)
 # load the environment variables from the .env file if present
 load_dotenv(dotenv_path=dotenv_path)
 
 TEST_NAMESPACE = os.environ.get("HF_TEST_NAMESPACE")
 if TEST_NAMESPACE is None:
-    raise HFNamespaceNotAvailableException("HF_TEST_NAMESPACE is not set as environment variable")
-
->>>>>>> 297f69af
+    TEST_NAMESPACE = constants.get("humanfirst.CONSTANTS","TEST_NAMESPACE")
+    if TEST_NAMESPACE == "":
+        raise HFNamespaceNotAvailableException("TEST_NAMESPACE not available")
+
 DEFAULT_DELIMITER = constants.get("humanfirst.CONSTANTS","DEFAULT_DELIMITER")
 TEST_CONVOSET = constants.get("humanfirst.CONSTANTS","TEST_CONVOSET")
 TRIGGER_STATUS_COMPLETED = constants.get("humanfirst.CONSTANTS","TRIGGER_STATUS_COMPLETED")
@@ -182,69 +181,70 @@
     assert len(labelled.intents) == 3
 
 
-def test_get_playbook_info():
-    """Test get playbook info"""
-
-    hf_api = humanfirst.apis.HFAPI()
-
-    playbook_name = "Test tags"
-
-    playbook_id = _create_playbook(hf_api,
-                                   namespace=TEST_NAMESPACE,
-                                   playbook_name=playbook_name)
-
-    try:
-        pb_info = hf_api.get_playbook_info(namespace=TEST_NAMESPACE,
-                                 playbook=playbook_id)
-
-        assert pb_info["namespace"] == TEST_NAMESPACE
-        assert pb_info["id"] == playbook_id
-        assert pb_info["name"] == playbook_name
-
-        # TODO: test for pb_info schema
-
-        _del_playbook(hf_api=hf_api,
-                    namespace=TEST_NAMESPACE,
-                    playbook_id=playbook_id)
-
-    except RuntimeError as e:
-        print(e)
-        _del_playbook(hf_api=hf_api,
-                    namespace=TEST_NAMESPACE,
-                    playbook_id=playbook_id)
-
-
-def test_get_intents():
-    """Test get intent"""
-
-    hf_api = humanfirst.apis.HFAPI()
-
-    playbook_name = "Test tags"
-
-    playbook_id = _create_playbook(hf_api,
-                                   namespace=TEST_NAMESPACE,
-                                   playbook_name=playbook_name)
-
-    try:
-        path_to_file = os.path.join(here,'..','examples','json_model_example_output.json')
-
-        with open(path_to_file, mode="r", encoding="utf8") as file_obj:
-            workspace_dict = json.load(file_obj)
-
-        _ = hf_api.import_intents(namespace=TEST_NAMESPACE, playbook=playbook_id, workspace_as_dict=workspace_dict)
-
-        intents_list = hf_api.get_intents(namespace=TEST_NAMESPACE,
-                                          playbook=playbook_id)
-
-        _del_playbook(hf_api=hf_api,
-                    namespace=TEST_NAMESPACE,
-                    playbook_id=playbook_id)
-
-    except RuntimeError as e:
-        print(e)
-        _del_playbook(hf_api=hf_api,
-                    namespace=TEST_NAMESPACE,
-                    playbook_id=playbook_id)
+# Tests not fully done
+# def test_get_playbook_info():
+#     """Test get playbook info"""
+
+#     hf_api = humanfirst.apis.HFAPI()
+
+#     playbook_name = "Test tags"
+
+#     playbook_id = _create_playbook(hf_api,
+#                                    namespace=TEST_NAMESPACE,
+#                                    playbook_name=playbook_name)
+
+#     try:
+#         pb_info = hf_api.get_playbook_info(namespace=TEST_NAMESPACE,
+#                                  playbook=playbook_id)
+
+#         assert pb_info["namespace"] == TEST_NAMESPACE
+#         assert pb_info["id"] == playbook_id
+#         assert pb_info["name"] == playbook_name
+
+#         # TODO: test for pb_info schema
+
+#         _del_playbook(hf_api=hf_api,
+#                     namespace=TEST_NAMESPACE,
+#                     playbook_id=playbook_id)
+
+#     except RuntimeError as e:
+#         print(e)
+#         _del_playbook(hf_api=hf_api,
+#                     namespace=TEST_NAMESPACE,
+#                     playbook_id=playbook_id)
+
+
+# def test_get_intents():
+#     """Test get intent"""
+
+#     hf_api = humanfirst.apis.HFAPI()
+
+#     playbook_name = "Test get intents"
+
+#     playbook_id = _create_playbook(hf_api,
+#                                    namespace=TEST_NAMESPACE,
+#                                    playbook_name=playbook_name)
+
+#     try:
+#         path_to_file = os.path.join(here,'..','examples','json_model_example_output.json')
+
+#         with open(path_to_file, mode="r", encoding="utf8") as file_obj:
+#             workspace_dict = json.load(file_obj)
+
+#         _ = hf_api.import_intents(namespace=TEST_NAMESPACE, playbook=playbook_id, workspace_as_dict=workspace_dict)
+
+#         intents_list = hf_api.get_intents(namespace=TEST_NAMESPACE,
+#                                           playbook=playbook_id)
+
+#         _del_playbook(hf_api=hf_api,
+#                     namespace=TEST_NAMESPACE,
+#                     playbook_id=playbook_id)
+
+#     except RuntimeError as e:
+#         print(e)
+#         _del_playbook(hf_api=hf_api,
+#                     namespace=TEST_NAMESPACE,
+#                     playbook_id=playbook_id)
 
 
 def test_tags():
@@ -586,154 +586,177 @@
 
     hf_api = humanfirst.apis.HFAPI()
 
-    # test create conversation set 
-    conversation_obj = hf_api.create_conversation_set_with_set_and_src_id(namespace=TEST_NAMESPACE,
-                                                                            convoset_name=TEST_CONVOSET)
-
-    assert isinstance(conversation_obj, dict)
-    assert "convoset_id" in conversation_obj
-    assert "convosrc_id" in conversation_obj
-    assert isinstance(conversation_obj["convoset_id"], str)
-    assert isinstance(conversation_obj["convosrc_id"], str)
-    assert "convset-" in conversation_obj["convoset_id"]
-    assert "convsrc-" in conversation_obj["convosrc_id"]
-
-    # test upload a file to the conversation set
-    upload_response = hf_api.upload_json_file_to_conversation_source(namespace=TEST_NAMESPACE,
+    try:
+        # test create conversation set
+        conversation_obj = hf_api.create_conversation_set_with_set_and_src_id(namespace=TEST_NAMESPACE,
+                                                                                convoset_name=TEST_CONVOSET)
+
+        assert isinstance(conversation_obj, dict)
+        assert "convoset_id" in conversation_obj
+        assert "convosrc_id" in conversation_obj
+        assert isinstance(conversation_obj["convoset_id"], str)
+        assert isinstance(conversation_obj["convosrc_id"], str)
+        assert "convset-" in conversation_obj["convoset_id"]
+        assert "convsrc-" in conversation_obj["convosrc_id"]
+
+        # test upload a file to the conversation set
+        upload_response = hf_api.upload_json_file_to_conversation_source(namespace=TEST_NAMESPACE,
                                                                 conversation_source_id=conversation_obj["convosrc_id"],
                                                                 upload_name="abcd_108_test",
                                                                 fqfp="./examples/abcd_2022_05_convo_108.json"
                                                                 )
 
-    assert isinstance(upload_response,dict)
-    assert upload_response["filename"] == "abcd_108_test"
-    assert len(set(upload_response.keys()).intersection({"triggerId","conversationSourceId"})) == 2
-    print(upload_response)
-
-    # Check a file exists in the test account created convoset
-    # from the config file
-
-    list_files = hf_api.list_conversation_src_files(namespace=TEST_NAMESPACE,
-                                                    conversation_set_src_id=conversation_obj["convosrc_id"])
-
-    assert isinstance(list_files,list)
-    assert len(list_files) == 1
-    assert list_files[0]["name"] == "abcd_108_test"
-    assert list_files[0]["format"] == "IMPORT_FORMAT_HUMANFIRST_JSON"
-    assert isinstance(list_files[0]["fromLastUpload"],bool)
-    upload_time = list_files[0]["uploadTime"]
-    upload_datetime = parser.parse(upload_time)
-    assert isinstance(upload_datetime,datetime)
-
-    # test linking the conversation set to a workspace
-    # create a playbook
-    create_pb_res = hf_api.create_playbook(namespace=TEST_NAMESPACE,
-                                            playbook_name="test link-unlink dataset")
-
-    playbook_id = create_pb_res["etcdId"]
-
-    assert "playbook-" in playbook_id
-
-    link_res = hf_api.link_conversation_set(namespace=TEST_NAMESPACE, playbook_id=playbook_id,
-                                            convoset_id=conversation_obj["convoset_id"])
-    assert "triggerId" in link_res
-    assert isinstance(link_res["triggerId"],str)
-    assert "trig-" in link_res["triggerId"]
-
-    # check if the link trigger is completed
-    link_trigger_report = hf_api.describe_trigger(namespace=TEST_NAMESPACE,
-                                                  trigger_id=link_res["triggerId"])
-    while link_trigger_report["triggerState"]["status"] != TRIGGER_STATUS_COMPLETED:
-        time.sleep(TRIGGER_WAIT_TIME)
-        link_trigger_report = hf_api.describe_trigger(namespace=TEST_NAMESPACE,
-                                                      trigger_id=link_res["triggerId"])
-
-    # return empty json when there is no changes made in the tool
-    # trying to link the same dataset to the same workspace as above
-    link_res = hf_api.link_conversation_set(namespace=TEST_NAMESPACE,
+        assert isinstance(upload_response,dict)
+        assert upload_response["filename"] == "abcd_108_test"
+        assert len(set(upload_response.keys()).intersection({"triggerId","conversationSourceId"})) == 2
+        print(upload_response)
+
+        # Check a file exists in the test account created convoset
+        # from the config file
+
+        list_files = hf_api.list_conversation_src_files(namespace=TEST_NAMESPACE,
+                                                        conversation_set_src_id=conversation_obj["convosrc_id"])
+
+        assert isinstance(list_files,list)
+        assert len(list_files) == 1
+        assert list_files[0]["name"] == "abcd_108_test"
+        assert list_files[0]["format"] == "IMPORT_FORMAT_HUMANFIRST_JSON"
+        assert isinstance(list_files[0]["fromLastUpload"],bool)
+        upload_time = list_files[0]["uploadTime"]
+        upload_datetime = parser.parse(upload_time)
+        assert isinstance(upload_datetime,datetime)
+
+        # test linking the conversation set to a workspace
+        try:
+            # create a playbook
+            playbook_id = _create_playbook(hf_api,
+                                    namespace=TEST_NAMESPACE,
+                                    playbook_name="test link-unlink dataset")
+
+            assert "playbook-" in playbook_id
+
+            try:
+                link_res = hf_api.link_conversation_set(namespace=TEST_NAMESPACE, playbook_id=playbook_id,
+                                                        convoset_id=conversation_obj["convoset_id"])
+                assert "triggerId" in link_res
+                assert isinstance(link_res["triggerId"],str)
+                assert "trig-" in link_res["triggerId"]
+
+                # check if the link trigger is completed
+                link_trigger_report = hf_api.describe_trigger(namespace=TEST_NAMESPACE,
+                                                            trigger_id=link_res["triggerId"])
+                while link_trigger_report["triggerState"]["status"] != TRIGGER_STATUS_COMPLETED:
+                    time.sleep(TRIGGER_WAIT_TIME)
+                    link_trigger_report = hf_api.describe_trigger(namespace=TEST_NAMESPACE,
+                                                                trigger_id=link_res["triggerId"])
+
+                # return empty json when there is no changes made in the tool
+                # trying to link the same dataset to the same workspace as above
+                link_res = hf_api.link_conversation_set(namespace=TEST_NAMESPACE,
+                                                        playbook_id=playbook_id,
+                                                        convoset_id=conversation_obj["convoset_id"])
+                assert link_res == {}
+
+                # upon trying to delete the conversation set when it is linked to workspaces, it throws error
+                delete_res_exception = ""
+                try:
+                    _ = hf_api.delete_conversation_set(namespace=TEST_NAMESPACE,
+                                                        convoset_id=conversation_obj["convoset_id"])
+                except HFAPIResponseValidationException as e:
+                    delete_res_exception = e.message
+
+                assert "conversation set is still being referenced" in delete_res_exception
+
+                # test unlinking the conversation set from a workspace
+                unlink_res = hf_api.unlink_conversation_set(namespace=TEST_NAMESPACE,
+                                                            playbook_id=playbook_id,
+                                                            convoset_id=conversation_obj["convoset_id"])
+                assert "triggerId" in unlink_res
+                assert isinstance(unlink_res["triggerId"],str)
+                assert "trig-" in unlink_res["triggerId"]
+
+                # check if unlink trigger is completed
+                unlink_trigger_report = hf_api.describe_trigger(namespace=TEST_NAMESPACE,
+                                                                trigger_id=unlink_res["triggerId"])
+                while unlink_trigger_report["triggerState"]["status"] != TRIGGER_STATUS_COMPLETED:
+                    time.sleep(TRIGGER_WAIT_TIME)
+                    unlink_trigger_report = hf_api.describe_trigger(namespace=TEST_NAMESPACE,
+                                                                    trigger_id=unlink_res["triggerId"])
+
+                # return empty json when there is no changes made in the tool
+                # trying to unlink the same dataset from the same workspace as above
+                unlink_res = hf_api.unlink_conversation_set(namespace=TEST_NAMESPACE,
+                                                            playbook_id=playbook_id,
+                                                            convoset_id=conversation_obj["convoset_id"])
+                assert unlink_res == {}
+
+                # Test deleting a file from a convoset
+                delete_res = hf_api.delete_conversation_file(namespace=TEST_NAMESPACE,
+                                                            conversation_set_src_id=conversation_obj["convosrc_id"],
+                                                            file_name="abcd_108_test"
+                                                            )
+
+                assert "triggerId" in delete_res
+                assert isinstance(delete_res["triggerId"],str)
+                assert "trig-" in delete_res["triggerId"]
+
+                # check if unlink trigger is completed
+                delete_trigger_report = hf_api.describe_trigger(namespace=TEST_NAMESPACE,
+                                                                trigger_id=delete_res["triggerId"])
+                while delete_trigger_report["triggerState"]["status"] != TRIGGER_STATUS_COMPLETED:
+                    time.sleep(TRIGGER_WAIT_TIME)
+                    delete_trigger_report = hf_api.describe_trigger(namespace=TEST_NAMESPACE,
+                                                                    trigger_id=delete_res["triggerId"])
+
+                # Test deleting a file from a convoset with exception
+                output_exception = ""
+                try:
+                    hf_api.delete_conversation_file(namespace=TEST_NAMESPACE,
+                                                    conversation_set_src_id=conversation_obj["convosrc_id"],
+                                                    file_name="abcd_108_test"
+                                                    )
+                except humanfirst.apis.HFAPIResponseValidationException as e:
+                    output_exception = str(e.message)
+
+                assert '"message":"file doesn\'t exists"' in output_exception
+
+                # delete conversation set
+                delete_response = hf_api.delete_conversation_set(namespace=TEST_NAMESPACE,
+                                                                convoset_id=conversation_obj["convoset_id"])
+                assert delete_response == {}
+
+                # delete the workspace and check if the workspace is deleted
+                delete_playbook_res = hf_api.delete_playbook(namespace=TEST_NAMESPACE,
+                                                            playbook_id=playbook_id,
+                                                            hard_delete=True)
+                assert delete_playbook_res == {}
+
+                # check if the provided playbook is removed from the workspace
+                list_pb = hf_api.list_playbooks(namespace=TEST_NAMESPACE)
+                valid_playbook_id = False
+                for i,_ in enumerate(list_pb):
+                    if playbook_id == list_pb[i]["etcdId"]:
+                        valid_playbook_id = True
+                assert valid_playbook_id is False
+
+            except RuntimeError as e:
+                print(e)
+                hf_api.unlink_conversation_set(namespace=TEST_NAMESPACE,
                                             playbook_id=playbook_id,
                                             convoset_id=conversation_obj["convoset_id"])
-    assert link_res == {}
-
-    # upon trying to delete the conversation set when it is linked to workspaces, it throws error
-    delete_res_exception = ""
-    try:
-        _ = hf_api.delete_conversation_set(namespace=TEST_NAMESPACE,
-                                             convoset_id=conversation_obj["convoset_id"])
-    except HFAPIResponseValidationException as e:
-        delete_res_exception = e.message
-
-    assert "conversation set is still being referenced" in delete_res_exception
-
-    # test unlinking the conversation set from a workspace
-    unlink_res = hf_api.unlink_conversation_set(namespace=TEST_NAMESPACE,
-                                                playbook_id=playbook_id,
-                                                convoset_id=conversation_obj["convoset_id"])
-    assert "triggerId" in unlink_res
-    assert isinstance(unlink_res["triggerId"],str)
-    assert "trig-" in unlink_res["triggerId"]
-
-    # check if unlink trigger is completed
-    unlink_trigger_report = hf_api.describe_trigger(namespace=TEST_NAMESPACE,
-                                                    trigger_id=unlink_res["triggerId"])
-    while unlink_trigger_report["triggerState"]["status"] != TRIGGER_STATUS_COMPLETED:
-        time.sleep(TRIGGER_WAIT_TIME)
-        unlink_trigger_report = hf_api.describe_trigger(namespace=TEST_NAMESPACE,
-                                                        trigger_id=unlink_res["triggerId"])
-
-    # return empty json when there is no changes made in the tool
-    # trying to unlink the same dataset from the same workspace as above
-    unlink_res = hf_api.unlink_conversation_set(namespace=TEST_NAMESPACE,
-                                                playbook_id=playbook_id,
-                                                convoset_id=conversation_obj["convoset_id"])
-    assert unlink_res == {}
-
-    # Test deleting a file from a convoset
-    delete_res = hf_api.delete_conversation_file(namespace=TEST_NAMESPACE,
-                                                 conversation_set_src_id=conversation_obj["convosrc_id"],
-                                                 file_name="abcd_108_test"
-                                                 )
-
-    assert "triggerId" in delete_res
-    assert isinstance(delete_res["triggerId"],str)
-    assert "trig-" in delete_res["triggerId"]
-
-    # check if unlink trigger is completed
-    delete_trigger_report = hf_api.describe_trigger(namespace=TEST_NAMESPACE,
-                                                    trigger_id=delete_res["triggerId"])
-    while delete_trigger_report["triggerState"]["status"] != TRIGGER_STATUS_COMPLETED:
-        time.sleep(TRIGGER_WAIT_TIME)
-        delete_trigger_report = hf_api.describe_trigger(namespace=TEST_NAMESPACE,
-                                                        trigger_id=delete_res["triggerId"])
-
-    # Test deleting a file from a convoset with exception
-    output_exception = ""
-    try:
-        hf_api.delete_conversation_file(namespace=TEST_NAMESPACE,
-                                        conversation_set_src_id=conversation_obj["convosrc_id"],
-                                        file_name="abcd_108_test"
-                                        )
-    except humanfirst.apis.HFAPIResponseValidationException as e:
-        output_exception = str(e.message)
-
-    assert '"message":"file doesn\'t exists"' in output_exception
-
-    # delete conversation set
-    delete_response = hf_api.delete_conversation_set(namespace=TEST_NAMESPACE,
-                                                     convoset_id=conversation_obj["convoset_id"])
-    assert delete_response == {}
-
-    # delete the workspace and check if the workspace is deleted
-    delete_playbook_res = hf_api.delete_playbook(namespace=TEST_NAMESPACE, playbook_id=playbook_id, hard_delete=True)
-    assert delete_playbook_res == {}
-
-    # check if the provided playbook is removed from the workspace
-    list_pb = hf_api.list_playbooks(namespace=TEST_NAMESPACE)
-    valid_playbook_id = False
-    for i,_ in enumerate(list_pb):
-        if playbook_id == list_pb[i]["etcdId"]:
-            valid_playbook_id = True
-    assert valid_playbook_id is False
+                raise
+
+        except RuntimeError as e:
+            print(e)
+            _del_playbook(hf_api=hf_api,
+                    namespace=TEST_NAMESPACE,
+                    playbook_id=playbook_id)
+            raise
+
+    except RuntimeError as e:
+        print(e)
+        hf_api.delete_conversation_set(namespace=TEST_NAMESPACE,
+                                        convoset_id=conversation_obj["convoset_id"])
 
 def test_batch_predict():
     """Test upload a dataset then predicting batch predicts with different timeouts"""
