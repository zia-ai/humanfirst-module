--- conflicted
+++ resolved
@@ -9,11 +9,8 @@
 import os
 import json
 from configparser import ConfigParser
-<<<<<<< HEAD
-=======
 from datetime import datetime
 import uuid
->>>>>>> 93432a16
 
 # third party imports
 import numpy
@@ -26,19 +23,13 @@
 
 # CONSTANTS
 constants = ConfigParser()
-<<<<<<< HEAD
-path_to_config_file = os.path.join(here,'..','setup.cfg')
-=======
 path_to_config_file = os.path.join(here,'..','humanfirst','config','setup.cfg')
->>>>>>> 93432a16
 constants.read(path_to_config_file)
 
 # constants need type conversion from str to int
 TEST_NAMESPACE = constants.get("humanfirst.CONSTANTS","TEST_NAMESPACE")
 DEFAULT_DELIMITER = constants.get("humanfirst.CONSTANTS","DEFAULT_DELIMITER")
 
-<<<<<<< HEAD
-=======
 def test_intent_hierarchy():
     """test_intent_hierarchy"""
 
@@ -89,7 +80,6 @@
     assert actual_intent_names == workspace_intent_names
 
 
->>>>>>> 93432a16
 def test_load_testdata():
     """test_load_testdata"""
 
@@ -131,11 +121,8 @@
     test_get_fully_qualified_intent_name
 
     Before running this test, set HF_USERNAME and HF_PASSWORD as environment variables to access TEST_NAMESPACE
-<<<<<<< HEAD
-=======
     
     And also update TEST_NAMESPACE before running this test
->>>>>>> 93432a16
     """
 
     hf_api = humanfirst.apis.HFAPI()
