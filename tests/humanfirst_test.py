--- conflicted
+++ resolved
@@ -414,22 +414,11 @@
     assert len(set(upload_response.keys()).intersection({"triggerId","conversationSourceId"})) == 2
     print(upload_response)
 
-<<<<<<< HEAD
     # Check a file exists in the test account created convoset
     # from the config file
 
     list_files = hf_api.list_conversation_src_files(namespace=TEST_NAMESPACE,
                                                     conversation_set_src_id=test_conv_src_id)
-=======
-def test_conversation_set_list():
-    """Check a file exists in the test account created convoset
-    from the config file"""
-
-    hf_api = humanfirst.apis.HFAPI()
-
-    list_files = hf_api.list_conversation_src_files(namespace=TEST_NAMESPACE,
-                                                    conversation_set_src_id=TEST_CONVOSET_SET_SRC)
->>>>>>> 63effee6
 
     assert isinstance(list_files,list)
     assert len(list_files) == 1
@@ -447,16 +436,8 @@
                                                  conversation_set_src_id=test_conv_src_id,
                                                  file_name="abcd_108_test"
                                                  )
-<<<<<<< HEAD
     
     # Test deleting a file from a convoset with exception
-=======
-
-def test_delete_not_exists_conversation_file():
-    """Test deleting a file from a convoset"""
-
-    hf_api = humanfirst.apis.HFAPI()
->>>>>>> 63effee6
 
     output_exception = ""
     try:
@@ -467,9 +448,6 @@
     except humanfirst.apis.HFAPIResponseValidationException as e:
         output_exception = str(e.message)
 
-<<<<<<< HEAD
-    assert '"message":"file doesn\'t exists"' in output_exception
-=======
     assert '"message":"file doesn\'t exists"' in output_exception
 
 def test_batch_predict():
@@ -572,5 +550,4 @@
                            playbook_id=playbook_id,
                            hard_delete=True)
 
-    assert delete_response == {}
->>>>>>> 63effee6
+    assert delete_response == {}