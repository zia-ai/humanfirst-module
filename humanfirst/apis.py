# pylint: disable=too-many-lines
"""
apis.py

Examples of how to the call the HumanFirst APIs

"""
# *********************************************************************************************************************

# standard imports
import json
import base64
import datetime
import os
from configparser import ConfigParser
import logging
import logging.config
import warnings
import time # pylint: disable=unused-import
import math

# third party imports
import requests
import requests_toolbelt
from dotenv import load_dotenv, find_dotenv

# custom imports
from .firebase_authorization import FirebaseAuthorization

# locate where we are
here = os.path.abspath(os.path.dirname(__file__))

# CONSTANTS
constants = ConfigParser()
path_to_config_file = os.path.join(here,'config','setup.cfg')
constants.read(path_to_config_file)

CLOCK_SYNC_DRIFT_AMBIGUITY = 0
FIREBASE = "firebase"
API_KEY = "api_key"

# constants need type conversion from str to int
TIMEOUT = float(constants.get("humanfirst.CONSTANTS","TIMEOUT"))
EXPIRY_ADDITION = int(constants.get("humanfirst.CONSTANTS","EXPIRY_ADDITION"))
VALID = constants.get("humanfirst.CONSTANTS","VALID")
REFRESHING = constants.get("humanfirst.CONSTANTS","REFRESHING")
EXPIRED = constants.get("humanfirst.CONSTANTS","EXPIRED")
<<<<<<< HEAD
# BASE_URL_TEST must be set by environment variable expected of the form BASE_URL_TEST=http://172.17.0.3:8888
BASE_URL_PROD = constants.get("humanfirst.CONSTANTS","BASE_URL_PROD")
BASE_URL_STAGING = constants.get("humanfirst.CONSTANTS","BASE_URL_STAGING")
BASE_URL_QA = constants.get("humanfirst.CONSTANTS","BASE_URL_QA")
BASE_URL_PRE_PROD = constants.get("humanfirst.CONSTANTS","BASE_URL_PRE_PROD")
BASE_URL_LOCAL = constants.get("humanfirst.CONSTANTS","BASE_URL_LOCAL")
=======
>>>>>>> c17b6c3f

# trigger states
TRIGGER_STATUS_UNKNOWN = constants.get("humanfirst.CONSTANTS","TRIGGER_STATUS_UNKNOWN")
TRIGGER_STATUS_PENDING = constants.get("humanfirst.CONSTANTS","TRIGGER_STATUS_PENDING")
TRIGGER_STATUS_RUNNING = constants.get("humanfirst.CONSTANTS","TRIGGER_STATUS_RUNNING")
TRIGGER_STATUS_COMPLETED = constants.get("humanfirst.CONSTANTS","TRIGGER_STATUS_COMPLETED")
TRIGGER_STATUS_FAILED = constants.get("humanfirst.CONSTANTS","TRIGGER_STATUS_FAILED")
TRIGGER_STATUS_CANCELLED = constants.get("humanfirst.CONSTANTS","TRIGGER_STATUS_CANCELLED")

# BASE_URL_TEST must be set by environment variable expected of the form BASE_URL_TEST=http://172.17.0.3:8888
BASE_URL_PROD = constants.get("humanfirst.CONSTANTS","BASE_URL_PROD")
BASE_URL_STAGING = constants.get("humanfirst.CONSTANTS","BASE_URL_STAGING")
BASE_URL_QA = constants.get("humanfirst.CONSTANTS","BASE_URL_QA")
BASE_URL_PRE_PROD = constants.get("humanfirst.CONSTANTS","BASE_URL_PRE_PROD")


# API keys (which are validated by config call)
TEST_SIGN_IN_API_KEY = constants.get("humanfirst.CONSTANTS","TEST_SIGN_IN_API_KEY")
PROD_SIGN_IN_API_KEY = constants.get("humanfirst.CONSTANTS","PROD_SIGN_IN_API_KEY")
STAGING_SIGN_IN_API_KEY = constants.get("humanfirst.CONSTANTS","STAGING_SIGN_IN_API_KEY")
QA_SIGN_IN_API_KEY = constants.get("humanfirst.CONSTANTS","QA_SIGN_IN_API_KEY")
PRE_PROD_SIGN_IN_API_KEY = constants.get("humanfirst.CONSTANTS","PRE_PROD_SIGN_IN_API_KEY")

# locate where we are
path_to_log_config_file = os.path.join(here,'config','logging.conf')

# Get the current date and time
current_datetime = datetime.datetime.now().strftime("%Y-%m-%d_%H-%M-%S")

# Create the log file name with the current datetime
log_filename = f"log_{current_datetime}.log"

# Decide whether to save logs in a file or not
log_file_enable = os.environ.get("HF_LOG_FILE_ENABLE")

log_handler_list = []

if log_file_enable == "TRUE":
    log_handler_list.append('rotatingFileHandler')
elif log_file_enable == "FALSE" or log_file_enable is None:
    pass
else:
    raise RuntimeError("Incorrect HF_LOG_FILE_ENABLE value. Should be - 'TRUE', 'FALSE' or ''")

log_defaults = {}

# get log directory if going to save the logs
if log_file_enable == "TRUE":
    log_dir = os.environ.get("HF_LOG_DIR")
    if log_dir:
        if not os.path.exists(log_dir):
            os.makedirs(log_dir)
        path_to_save_log = os.path.join(log_dir,log_filename)
    else:
        raise RuntimeError("Require Log directory environment variable set up - HF_LOG_DIR")
else:
    # avoid logging to a file
    path_to_save_log = '/dev/null'  # On Linux/MacOS, this discards logs (Windows: NUL) pylint:disable=invalid-name
log_defaults['HF_LOG_FILE_PATH'] = path_to_save_log


# Decide whether to print the logs in the console or not
log_console_enable = os.environ.get("HF_LOG_CONSOLE_ENABLE")

if log_console_enable == "TRUE":
    log_handler_list.append('consoleHandler')
elif log_console_enable == "FALSE" or log_console_enable is None:
    pass
else:
    raise RuntimeError("Incorrect HF_LOG_CONSOLE_ENABLE value. Should be - 'TRUE', 'FALSE' or ''")

if log_handler_list:
    log_defaults['HF_LOG_HANDLER'] = ",".join(log_handler_list)
else:
    log_defaults['HF_LOG_HANDLER'] = "nullHandler"


# Set log levels
log_level = os.environ.get("HF_LOG_LEVEL")
if log_level is not None:
    # set log level
    if log_level not in ['DEBUG', 'INFO', 'WARNING', 'ERROR', 'CRITICAL']:
        raise RuntimeError("Incorrect log level. Should be - 'DEBUG', 'INFO', 'WARNING', 'ERROR', 'CRITICAL'")

    log_defaults['HF_LOG_LEVEL'] = log_level
else:
    log_defaults['HF_LOG_LEVEL'] = 'INFO' # default level


# Load logging configuration
logging.config.fileConfig(
    path_to_log_config_file,
    defaults=log_defaults
)

# create logger
logger = logging.getLogger('humanfirst.apis')

# ******************************************************************************************************************120
#
# Exceptions
#
# *********************************************************************************************************************
class HFAPIResponseValidationException(Exception):
    """When response validation fails"""

    def __init__(self, url: str, response, payload: dict = None, wantzip: bool = False):
        if payload is None:
            payload = {}
        self.url = url
        self.response = response
        self.payload = payload
        self.wantzip = wantzip
        self.message = f'Did not receive 200 from url: {url} {self.response.status_code} {self.response.text}'
        if self.wantzip:
            self.message = self.message = ' zip expected but not received'
        super().__init__(self.message)

class HFAPIParameterException(Exception):
    """When parameter validation fails"""

    def __init__(self, message: str):
        self.message = message
        super().__init__(self.message)

class HFAPIAuthenticationTypeException(Exception):
    """When authentication is neither firebase nor api key"""

    def __init__(self, message: str):
        self.message = message
        super().__init__(self.message)

class HFEnvironmentException(Exception):
    """When user provides an incorrect environment"""

    def __init__(self, message: str):
        self.message = message
        super().__init__(self.message)


# ******************************************************************************************************************120
# API class containing API call methods
# *********************************************************************************************************************

class HFAPI:
    """HumanFirst API"""

    bearer_token: dict

    def __init__(self,
                 api_key: str = "",
                 username: str = "",
                 password: str = "",
                 environment: str = "",
                 api_version: str = "",
                 timeout: float = TIMEOUT):
        """
        Initializes bearertoken

        Recommended to store the credentials only as environment variables
        There are 2 ways of authentication
        1. Using HumanFirst API Key
        2. Using Firebase (HumanFirst username and password)
        
        1. Using HumanFirst API Key
            This is the recommended authentication
            Steps to get API key - TODO: get prod link https://api-keys.humanfirst-docs.pages.dev/docs/api/
            There are 3 ways api key is passed onto the object
            1.1. HF_API_KEY can be set as environment variables
                1.1.1. Using CLI
                1.1.2. A .env file be placed in the root directory of the project.
            1.2. api_key can be passed while instantiating the object.
        2. Using Firebase (HumanFirst username and password)
            There are 4 ways username and password is passed onto the object
            2.1. HF_USERNAME and HF_PASSWORD can be set as environment variables.
                2.1.1. Using CLI
                2.1.2. A .env file be placed in the root directory of the project.
            2.2. username and password can be passed while instantiating the object.
        """

        dotenv_path = find_dotenv(usecwd=True)

        # load the environment variables from the .env file if present
        load_dotenv(dotenv_path=dotenv_path)

        if environment == "":
            # this automatically checks if the environment variable is available in CLI first
            # and then checks the .env varaiables
            environment = os.environ.get("HF_ENVIRONMENT")
            if environment is None:
                environment = "prod"
        self.studio_environment = environment

        if api_version == "":
            # this automatically checks if the environment variable is available in CLI first
            # and then checks the .env varaiables
            api_version = os.environ.get("HF_API_VERSION")
            if api_version is None:
                api_version = "v1alpha1"
        self.api_version = api_version

        self.timeout = timeout

        # by default the url points to prod
        # This case section sets the Key used to authenticate with the GCP key issuing server
        # and the URL of the humanfirst environment
        if self.studio_environment == "prod":
            self.base_url = BASE_URL_PROD
            self.identity_api_key = PROD_SIGN_IN_API_KEY
        # This option assumes you are running a container locally
        # In this case the IP address must be set as a Env variable
        # BASE_URL_TEST
        elif self.studio_environment == "test":
            self.base_url = os.environ.get("BASE_URL_TEST")
            # Assumption is that local test image is using STAGING key for credentials.
            self.identity_api_key = STAGING_SIGN_IN_API_KEY
        elif self.studio_environment == "staging":
            self.base_url = BASE_URL_STAGING
            self.identity_api_key = STAGING_SIGN_IN_API_KEY
        elif self.studio_environment == "qa":
            self.base_url = BASE_URL_QA
            self.identity_api_key = QA_SIGN_IN_API_KEY
        elif self.studio_environment == "pre_prod":
            self.base_url = BASE_URL_PRE_PROD
<<<<<<< HEAD
        elif self.studio_environment == "local":
            self.base_url = BASE_URL_LOCAL
=======
            self.identity_api_key = PRE_PROD_SIGN_IN_API_KEY
>>>>>>> c17b6c3f
        else:
            raise HFEnvironmentException(
                "HF_ENVIRONMENT is not set to one of the following - prod, staging, qa, pre_prod, local")

        # Check if URL ends with /
        if self.base_url[-1] == "/":
            self.base_url = self.base_url[:-1]

        if api_key == "":
            # this automatically checks if the api_key variable is available in CLI first
            # and then checks the .env varaiables
            api_key = os.environ.get("HF_API_KEY")
            if api_key is None:
                warnings.warn("Recommended authentication is using HumanFirst API key in env variable HF_API_KEY")
                # TODO: link to docs for how to use
                self.auth_type = FIREBASE
                self.firebase_auth = FirebaseAuthorization(username=username,
                                                  password=password,
                                                  environment=self.studio_environment,
                                                  timeout=self.timeout)
            else:
                self.auth_type = API_KEY
                self.api_key = api_key

    def _validate_response(self,
                           response: requests.Response,
                           url: str,
                           field: str = None,
                           payload: dict = None,
                           wantzip: bool = False,
                           wantcsv: bool = False
        ):
        """Validate the response from the API and provide consistent aerror handling"""
        if payload is None:
            payload = {}
        if response.status_code != 200 and response.status_code != 201:
            raise HFAPIResponseValidationException(
                url=url, payload=payload, response=response)

        # if we are looking for a wantzip validate and return
        if wantzip:
            if 'Content-Type' in response.headers and 'application/zip' in response.headers['Content-Type']:
                # the response is a zip file
                return response
            else:
                return HFAPIResponseValidationException(url=url, payload=payload, response=response, wantzip=wantzip)
        elif wantcsv:
            if 'Content-Type' in response.headers and 'text/csv; charset=UTF-8;' in response.headers['Content-Type']:
                return response.text
        # else we assume we are looking for a json object
        else:
            # so if it's a string raise that as an error
            if isinstance(response, str):
                raise HFAPIResponseValidationException(
                url=url, payload=payload, response=response)

            # Check for the passed field or return the full object
            try:
                candidate = response.json()
            except requests.JSONDecodeError as e:
                logging.error('Response Status code: %s \nResponse_text: %s \nError: %s',
                              response.status_code,
                              response.text,
                              e)
                raise
            if candidate:
                if field and field in candidate.keys():
                    return candidate[field]
                else:
                    return candidate
            else:
                return {}

    # *****************************************************************************************************************
    # Tags
    # *****************************************************************************************************************

    def get_tags(self, namespace: str, playbook: str, timeout: float = None) -> dict:
        '''Returns tags'''
        payload = {}
        headers = self._get_headers()

        url = f'{self.base_url}/{self.api_version}/workspaces/{namespace}/{playbook}/tags'
        effective_timeout = timeout if timeout is not None else self.timeout
        response = requests.request(
            "GET", url, headers=headers, data=json.dumps(payload), timeout=effective_timeout)
        return self._validate_response(response, url, "tags")

    def delete_tag(self, namespace: str, playbook: str, tag_id: str, timeout: float = None) -> dict:
        '''Returns tags'''
        payload = {
            "namespace": namespace,
            "playbook_id": playbook,
            "tag_id": tag_id
        }

        headers = self._get_headers()

        url = f'{self.base_url}/{self.api_version}/workspaces/{namespace}/{playbook}/tags/{tag_id}'
        effective_timeout = timeout if timeout is not None else self.timeout
        response = requests.request(
            "DELETE", url, headers=headers, data=json.dumps(payload), timeout=effective_timeout)
        return self._validate_response(response, url)

    def create_tag(self, namespace: str, playbook: str,
                tag_id: str, tag_name: str, tag_color: str,
                timeout: float = None) -> dict:
        '''Create a tag'''

        now = datetime.datetime.now()
        now = now.isoformat()

        tag = {
            "id": tag_id,
            "name": tag_name,
            "color": tag_color
        }

        payload = {
            "namespace": namespace,
            "playbook_id": playbook,
            "tag":tag
        }

        headers = self._get_headers()

        url = f'{self.base_url}/{self.api_version}/workspaces/{namespace}/{playbook}/tags'
        effective_timeout = timeout if timeout is not None else self.timeout
        response = requests.request(
            "POST", url, headers=headers, data=json.dumps(payload), timeout=effective_timeout)
        return self._validate_response(response, url)

    # *****************************************************************************************************************
    # Playbooks/Workspaces
    # *****************************************************************************************************************

    def create_playbook(self, namespace: str, playbook_name: str, timeout: float = None) -> dict:
        '''
        Creates a playbook in the given namespace

        If the playbook name already exists, that playbook gets deleted and a new one is creates
        '''
        payload = {
            "namespace": namespace,
            "playbook_name": playbook_name,
        }

        headers = self._get_headers()

        url = f'{self.base_url}/{self.api_version}/workspaces/{namespace}'
        effective_timeout = timeout if timeout is not None else self.timeout
        response = requests.request(
            "POST", url, headers=headers, data=json.dumps(payload), timeout=effective_timeout)
        return self._validate_response(response, url, "playbooks")

    def list_playbooks(self, namespace: str, conversation_set_id: str = "", timeout: float = None) -> dict:
        '''Returns list of all playbooks for an organisation
        Note namepsace parameter doesn't appear to provide filtering
        
        If conversation_set_id is provided, it retuns only those playbooks linked to the conversation_set_id
        '''
        payload = {}

        headers = self._get_headers()

        query_params = f"namespace={namespace}&conversation_set_id={conversation_set_id}"

        url = f'{self.base_url}/{self.api_version}/playbooks?{query_params}'
        effective_timeout = timeout if timeout is not None else self.timeout
        response = requests.request(
            "GET", url, headers=headers, data=json.dumps(payload), timeout=effective_timeout)
        return self._validate_response(response, url, "playbooks")

    def get_playbook_info(self, namespace: str, playbook: str, timeout: float = None) -> dict:
        '''Returns metadata of playbook'''
        payload = {
            "namespace": namespace,
            "playbook_id": playbook
        }

        headers = self._get_headers()

        url = f'{self.base_url}/{self.api_version}/playbooks/{namespace}/{playbook}'
        effective_timeout = timeout if timeout is not None else self.timeout
        response = requests.request(
            "GET", url, headers=headers, data=json.dumps(payload), timeout=effective_timeout)
        return self._validate_response(response, url)

    def get_playbook(self,
                    namespace: str,
                    playbook: str,
                    hierarchical_delimiter="-",
                    hierarchical_intent_name_disabled: bool = True,
                    zip_encoding: bool = False,
                    include_negative_phrases: bool = False,
                    timeout: float = None
                    ) -> dict:
        '''Returns the actual training information including where present in the workspace
        * intents
        * examples
        * entities
        * tags
        '''
        payload = {
            "namespace": namespace,
            "playbook_id": playbook,
            "format": 7,
            "format_options": {
                "hierarchical_intent_name_disabled": hierarchical_intent_name_disabled,
                "hierarchical_delimiter": hierarchical_delimiter,
                "zip_encoding": zip_encoding,
                "include_negative_phrases": include_negative_phrases
            }
        }

        headers = self._get_headers()

        url = f'{self.base_url}/{self.api_version}/workspaces/{namespace}/{playbook}/intents/export'
        effective_timeout = timeout if timeout is not None else self.timeout
        response = requests.request(
            "POST", url, headers=headers, data=json.dumps(payload), timeout=effective_timeout)
        response = self._validate_response(response, url, "data")
        response = base64.b64decode(response)
        response = response.decode('utf-8')
        response_dict = json.loads(response)
        return response_dict

    def delete_playbook(self,
                        namespace: str,
                        playbook_id: str,
                        hard_delete: bool = False,
                        timeout: float = None) -> dict:
        '''
        Delete the playbook provided

        hard_delete - Don't just flag the playbook as deleted, but completely delete it from the database
        '''

        payload = {
            "namespace": namespace,
            "playbook_id": playbook_id,
            "hard_delete": hard_delete
        }

        headers = self._get_headers()

        url = f'{self.base_url}/{self.api_version}/workspaces/{namespace}/{playbook_id}'
        effective_timeout = timeout if timeout is not None else self.timeout
        response = requests.request(
            "DELETE", url, headers=headers, data=json.dumps(payload), timeout=effective_timeout)
        return self._validate_response(response, url, "playbooks")

    # *****************************************************************************************************************
    # Intents
    # *****************************************************************************************************************

    def get_intents(self, namespace: str, playbook: str, timeout: float = None) -> dict:
        '''Get all the intents in a workspace'''
        payload = {}

        headers = self._get_headers()

        url = f'{self.base_url}/{self.api_version}/workspaces/{namespace}/{playbook}/intents'
        effective_timeout = timeout if timeout is not None else self.timeout
        response = requests.request(
            "GET", url, headers=headers, data=json.dumps(payload), timeout=effective_timeout)
        return self._validate_response(response, url, "intents")


    def get_intent(self, namespace: str, playbook: str, intent_id: str, timeout: float = None) -> dict:
        '''Get the metdata for the intent needed'''
        payload = {}

        headers = self._get_headers()

        url = f'{self.base_url}/{self.api_version}/workspaces/{namespace}/{playbook}/intents/{intent_id}'
        effective_timeout = timeout if timeout is not None else self.timeout
        response = requests.request(
            "GET", url, headers=headers, data=json.dumps(payload), timeout=effective_timeout)
        return self._validate_response(response, url)


    def get_revisions(self, namespace: str, playbook: str, timeout: float = None) -> dict:
        '''Get revisions for the namespace and playbook'''
        payload = {}

        headers = self._get_headers()

        url = f'{self.base_url}/{self.api_version}/workspaces/{namespace}/{playbook}/revisions'
        effective_timeout = timeout if timeout is not None else self.timeout
        response = requests.request(
            "GET", url, headers=headers, data=json.dumps(payload), timeout=effective_timeout)
        return self._validate_response(response, url, "revisions")

    def update_intent(self,
                      namespace: str,
                      playbook: str,
                      intent: dict,
                      update_mask: str,
                      timeout: float = None) -> dict:
        '''Update an intent

        *update_mask = <keywords used in an intent hf format>
        this helps in updating specific keyword
        '''
        payload = {
            "namespace": namespace,
            "playbook_id": playbook,
            "intent": intent,
            "update_mask": update_mask
        }

        headers = self._get_headers()

        url = f'{self.base_url}/{self.api_version}/workspaces/{namespace}/{playbook}/intents'
        effective_timeout = timeout if timeout is not None else self.timeout
        response = requests.request(
            "PUT", url, headers=headers, data=json.dumps(payload), timeout=effective_timeout)
        return self._validate_response(response, url)

    def import_intents(
            self,
            namespace: str, playbook: str,
            workspace_as_dict: dict,
            format_int: int = 7,
            hierarchical_intent_name_disabled: bool = True,
            hierarchical_delimiter: str = "/",
            zip_encoding: bool = False,
            gzip_encoding: bool = False,
            include_negative_phrases: bool = False,
            skip_empty_intents: bool = True,
            clear_intents: bool = False,
            clear_entities: bool = False,
            clear_tags: bool = False,
            merge_intents: bool = False,
            merge_entities: bool = False,
            merge_tags: bool = False,
            # extra_intent_tags: list = None,
            # extra_phrase_tags: list = None,
            override_metadata: bool = True,
            override_name: bool = True,
            timeout: float = None
        ) -> dict:
        """Import intents using multipart assuming an input humanfirst JSON file

        Reference: https://docs.humanfirst.ai/api/import-intents

        How to nest Request object?

        """

        assert isinstance(workspace_as_dict,dict)

        payload = {
            'namespace': namespace,
            'playbook_id': playbook,
            'format': format_int, #', # or 7?
            'format_options': {
                'hierarchical_intent_name_disabled': hierarchical_intent_name_disabled,
                'hierarchical_delimiter': hierarchical_delimiter,
                'zip_encoding': zip_encoding,
                'gzip_encoding': gzip_encoding,
                'include_negative_phrases': include_negative_phrases,
                # intent_tag_predicate: {},
                # phrase_tag_predicate: {},
                'skip_empty_intents': skip_empty_intents
            },
            'import_options': {
                'clear_intents': clear_intents,
                'clear_entities': clear_entities,
                'clear_tags': clear_tags,
                'merge_intents': merge_intents,
                'merge_entities': merge_entities,
                'merge_tags': merge_tags,
                # 'extra_intent_tags': extra_intent_tags,
                # 'extra_phrase_tags': extra_phrase_tags,
                'override_metadata': override_metadata,
                'override_name': override_name
            },
            'data':''
        }

        # The payload needs to be string encoded with the field information - ' turns into "
        payload = json.dumps(payload,indent=2)

        # then the data needs to be bytes to be parsed but stored as string in the URL call
        data_encoded_string = base64.urlsafe_b64encode(json.dumps(workspace_as_dict,indent=2).encode('utf-8')).decode('utf-8') # pylint: disable=line-too-long
        payload = payload.replace('\"data\": \"\"',f'\"data\": \"{data_encoded_string}\"')

        headers = self._get_headers()

        url = f'{self.base_url}/{self.api_version}/workspaces/{namespace}/{playbook}/intents/import'
        effective_timeout = timeout if timeout is not None else self.timeout
        response = requests.request(
            "POST", url, headers=headers, data=payload, timeout=effective_timeout)
        return self._validate_response(response, url)

    def import_intents_http(
            self,
            namespace: str, playbook: str,
            workspace_file_path: str, # or union HFWorkspace
            # format_int: int = 7,
            hierarchical_intent_name_disabled: bool = True,
            hierarchical_delimiter: str = "/",
            timeout: float = None
            # zip_encoding: bool = False,
            # gzip_encoding: bool = False,
            # clear_intents: bool = False,
            # clear_entities: bool = False,
            # clear_tags: bool = False,
            # merge_intents: bool = False,
            # merge_entities: bool = False,
            # merge_tags: bool = False,
            # extra_intent_tags: list = None,
            # extra_phrase_tags: list = None,
            # override_metadata: bool = True,
            # override_name: bool = True
        ) -> dict:
        """Import intents using multipart assuming an input humanfirst JSON file

        Reference: https://docs.humanfirst.ai/api/import-intents-http

        How to nest Request object?

        TODO: this doesn't currently work as is - see intents_import option instead

        """

        payload = requests_toolbelt.multipart.encoder.MultipartEncoder(
            fields={
                'file': ("upload_name", workspace_file_path, 'application/json'),
                'format': 'INTENTS_FORMAT_HF_JSON',
                "namespace": namespace,
                "playbook_id": playbook,
                "format_options": str(hierarchical_intent_name_disabled),
                "hierarchical_delimiter": str(hierarchical_delimiter)
                # 'request' : {
                #     "namespace": namespace,
                #     "playbook_id": playbook,
                #     "format": format_int,
                #     "format_options": hierarchical_intent_name_disabled,
                #     "hierarchical_delimiter": hierarchical_delimiter,
                #     "zip_encoding": zip_encoding,
                #     "gzip_encoding": gzip_encoding,
                #     "import_options": {
                #         "clear_intents": clear_intents,
                #         "clear_entities": clear_entities,
                #         "clear_tags": clear_tags,
                #         "merge_intents": merge_intents,
                #         "merge_entities": merge_entities,
                #         "merge_tags": merge_tags,
                #         "extra_intent_tags": extra_intent_tags,
                #         "extra_phrase_tags": extra_phrase_tags,
                #         "override_metadata": override_metadata,
                #         "override_name": override_name
                #     }
                # }
            }
        )

        headers = self._get_headers()

        headers["Content-Type"] = payload.content_type

        url = f'{self.base_url}/{self.api_version}/workspaces/{namespace}/{playbook}/intents/import_http'
        effective_timeout = timeout if timeout is not None else self.timeout
        response = requests.request(
            "POST", url, headers=headers, data=payload, timeout=effective_timeout)
        return self._validate_response(response, url)


    # *****************************************************************************************************************
    # Call NLU engines
    # *****************************************************************************************************************

    def get_models(self, namespace: str, timeout: float = None) -> dict:
        '''Get available models for a namespace
        NOTE: THIS IS NOT nlu-id!'''
        payload = {}

        headers = self._get_headers()

        url = f'{self.base_url}/{self.api_version}/models'
        effective_timeout = timeout if timeout is not None else self.timeout
        response = requests.request(
            "GET", url, headers=headers, data=json.dumps(payload), timeout=effective_timeout)
        models = self._validate_response(response, url, "models")
        namespace_models = []
        for model in models:
            if model["namespace"] == namespace:
                namespace_models.append(model)
        return namespace_models


    def get_nlu_engines(self, namespace: str, playbook: str, timeout: float = None) -> dict:
        '''Get nlu engines for the for the namespace and playbook'''
        payload = {}

        headers = self._get_headers()

        url = f'{self.base_url}/{self.api_version}/playbooks/{namespace}/{playbook}/nlu_engines'
        effective_timeout = timeout if timeout is not None else self.timeout
        response = requests.request(
            "GET", url, headers=headers, data=json.dumps(payload), timeout=effective_timeout)
        return self._validate_response(response, url, "nluEngines")


    def get_nlu_engine(self, namespace: str, playbook: str, nlu_id: str, timeout: float = None) -> dict:
        '''Get nlu engine for the for the namespace and playbook'''
        payload = {}

        headers = self._get_headers()

        url = f'{self.base_url}/{self.api_version}/playbooks/{namespace}/{playbook}/nlu_engines/{nlu_id}'
        effective_timeout = timeout if timeout is not None else self.timeout
        response = requests.request(
            "GET", url, headers=headers, data=json.dumps(payload), timeout=effective_timeout)
        return self._validate_response(response, url)

    def list_trained_nlu(self, namespace: str, playbook: str, timeout: float = None) -> dict:
        '''Get trained run ids for the playbook, then will have to filter by the nlu_engine interested in'''
        payload = {}

        headers = self._get_headers()

        url = f'{self.base_url}/{self.api_version}/workspaces/{namespace}/{playbook}/nlu'
        effective_timeout = timeout if timeout is not None else self.timeout
        response = requests.request(
            "GET", url, headers=headers, data=json.dumps(payload), timeout=effective_timeout)
        return self._validate_response(response, url, field="runs")


    def trigger_train_nlu(self, namespace: str, playbook: str, nlu_id: str,
                        force_train: bool = True, skip_train: bool= False,
                        force_infer: bool = False, skip_infer: bool = True,
                        auto: bool = False, timeout: float = None) -> dict:
        '''Trigger training for a workspace here we only allow for one request for
        one engine - but theoretically you can call to trigger many on the same
        playbook

        This example skips the infer by default - override the settings to stop skipping
        if enabled by default, or force it if not enabled by default

        This returns

        '''
        payload = {
            "namespace": namespace,
            "playbook_id": playbook,
            "parameters": {
                "engines": [
                    {
                        "nlu_id": nlu_id, # Unique identifier of the NLU engine to train.
                        "force_train": force_train, # Force training an on-demand NLU engine.
                        "skip_train": skip_train, # Skip training of an NLU engine even if it's not on-demand.
                        "force_infer": force_infer, # Force inference of an on-demand NLU engine.
                        "skip_infer": skip_infer # Skip inference of an NLU engine even if it's not on-demand.
                    }
                ],
                "auto": auto # If true, signals that the training is an automatic run.
            }
        }

        headers = self._get_headers()

        url = f'{self.base_url}/{self.api_version}/workspaces/{namespace}/{playbook}/nlu:train'
        effective_timeout = timeout if timeout is not None else self.timeout
        response = requests.request(
            "POST", url, headers=headers, data=json.dumps(payload), timeout=effective_timeout)

        return self._validate_response(response, url)


    def predict(self, sentence: str, namespace: str, playbook: str,
                model_id: str = None, revision_id: str = None, timeout: float = None) -> dict:
        '''Get response_dict of matches and hier matches for an input
        optionally specify which model and revision ID you want the prediction from
        model_id probably better know as nlu-id
        revision_id probably better known as run_id
        but it needs to be the run_id of the model job not revisions which is showing export job
        TODO: update when updated'''

        headers = self._get_headers()

        payload = {
            "namespace": "string",
            "playbook_id": "string",
            "input_utterance": sentence
        }

        if model_id or revision_id:
            if not model_id or not revision_id:
                raise HFAPIParameterException(
                    "If either specified both model_id and revision_id are required")

        if model_id:
            payload["model_id"] = model_id
        if revision_id:
            payload["revision_id"] = model_id

        url = f'{self.base_url}/{self.api_version}/nlu/predict/{namespace}/{playbook}'
        effective_timeout = timeout if timeout is not None else self.timeout

        response = requests.request(
            "POST", url, headers=headers, data=json.dumps(payload), timeout=effective_timeout)
        return self._validate_response(response, url)


    def batchPredict(self, sentences: list, # pylint: disable=invalid-name
                     namespace: str,
                     playbook: str,
                     timeout: float = None,
                     model_id: str = "",
                     revision_id: str = "") -> dict:
        '''Get response_dict of matches and hier matches for a batch of sentences
        Accepts an optional model_id and revision_id to run it against a previous
        version of the NLU, if these are not provided it defaults to the latest'''
        payload = {
            "namespace": "string",
            "playbook_id": "string",
            "input_utterances": sentences,
        }
        if model_id != "":
            payload["model_id"] = model_id
        if revision_id != "":
            payload["revision_id"] = revision_id

        headers = self._get_headers()

        url = f'{self.base_url}/{self.api_version}/nlu/predict/{namespace}/{playbook}/batch'
        effective_timeout = timeout if timeout is not None else self.timeout
        response = requests.request(
            "POST", url, headers=headers, data=json.dumps(payload), timeout=effective_timeout)
        return self._validate_response(response, url, "predictions")

    # *****************************************************************************************************************
    # Coverage
    # *****************************************************************************************************************

    def get_intents_coverage_request(self,
                                     namespace: str,
                                     playbook: str,
                                     data_selection: int = 1,
                                     model_id: str = None,
                                     timeout: float = None):
        '''Download a set of coverage histogram data at 0.5 confidence clip intervals
        TODO: this is unvalidated in academy

        data_selection values are:
        DATA_TYPE_DEFAULT = 0
        DATA_TYPE_ALL = 1
        DATA_TYPE_UPLOADED = 2
        DATA_TYPE_GENERATED = 3
        '''

        payload = {
            "namespace": namespace,
            "playbook": playbook,
            "data_selection": data_selection
        }

        if model_id:
            payload["model_id"] = model_id

        headers = self._get_headers()

        url = f'{self.base_url}/{self.api_version}/workspaces/{namespace}/{playbook}/coverage/latest'
        effective_timeout = timeout if timeout is not None else self.timeout
        response = requests.request(
            "GET", url, headers=headers, data=json.dumps(payload), timeout=effective_timeout)
        return self._validate_response(response, url, "report")

    def export_intents_coverage(self,
                                namespace: str,
                                playbook: str,
                                model_id: str = None,
                                confidence_threshold: int = 70, # This is the default in the GUI
                                coverage_type: int = 1, # COVERAGE_TYPE_TOTAL
                                data_selection: int = 1, # DATA_TYPE_ALL
                                timeout: float = None
                                ):
        '''Get the coverage calculation at a certain clip returned as a csv file
        This works the same as downloading the coverage report from the intents tab

        coverage_type
        COVERAGE_TYPE_UNIQUE = 0;
        COVERAGE_TYPE_TOTAL = 1;

        data_selection values are:
        DATA_TYPE_DEFAULT = 0
        DATA_TYPE_ALL = 1
        DATA_TYPE_UPLOADED = 2
        DATA_TYPE_GENERATED = 3
        '''

        payload = {}
        if model_id:
            payload["model_id"] = model_id

        logger.info('PAYLOAD - %s ', payload)

        headers = self._get_headers()

        url = f'{self.base_url}/{self.api_version}/workspaces/{namespace}/{playbook}/coverage/latest/export'
        params0 = f'?namespace={namespace}&playbook={playbook}&confidence_threshold={confidence_threshold}'
        params1 = f'&coverage_type={coverage_type}&data_selection={data_selection}'
        url = url + params0 + params1

        effective_timeout = timeout if timeout is not None else self.timeout

        response = requests.request(
            "GET", url, headers=headers, data=json.dumps(payload), timeout=effective_timeout)
        return self._validate_response(response, url, wantcsv=True)


    # *****************************************************************************************************************
    # Authorisation
    # *****************************************************************************************************************

    def  _get_headers(self) -> dict:
        """Produce the necessary header"""

        if self.auth_type == FIREBASE:
            # validate the token
            self.firebase_auth.validate_jwt()
            bearer_string = f'Bearer {self.firebase_auth.bearer_token_dict["token"]}'
        elif self.auth_type == API_KEY:
            bearer_string = f'Bearer {self.api_key}'
        else:
            raise HFAPIAuthenticationTypeException("Authentication type is neither firebase not api_key")

        headers = {}
        headers = {
            'Content-Type': 'application/json; charset=utf-8',
            'Accept': 'application/json',
            'Authorization': bearer_string
        }

        return headers


    # *****************************************************************************************************************
    # Conversation sets
    # *****************************************************************************************************************

    def get_conversation_set_list(self,
                                  namespace: str,
                                  conversation_source_id: str = "",
                                  timeout: float = None) -> tuple:
        """Get all the conversation sets and their info for a namespaces"""

        payload = {}
        headers = self._get_headers()

        query_params = f"namespace={namespace}&conversation_source_id={conversation_source_id}"

        url = f"{self.base_url}/{self.api_version}/conversation_sets?{query_params}"

        effective_timeout = timeout if timeout is not None else self.timeout

        response = requests.request(
            "GET", url, headers=headers, data=payload, timeout=effective_timeout)
        
        return self._validate_response(response=response,url=url,field='conversationSets')

    def get_conversation_set_deep_report(self, namespace: str, timeout: float = None) -> tuple:
        """Get all the conversation sets,
        prepare a deep report which includes two pieces of additional summary boolean
        information
        is_data_folder_empty
        no_data_file_uploaded_since_creation
        To do this it will query individually each conversation set, which can take a while
        in cases where there are a lot of conversationsets
        
        These are primarily to aid in finding conversation sets which can be deleted.
        
        This has now been replaced with the in tool (i) additional information on
        Data managemnet subscription.
        The intention is to depreciate this functionality
        
        TODO: check after release no-one is still using and delete
        """

        # Make the simple call
        conversation_sets = self.get_conversation_set_list(namespace=namespace, timeout=timeout)

        # Enrich with the additional information by calling to get each's information 
        conversation_set_list = []
        for conversation_set in conversation_sets:
            conversation_set = self.get_conversation_set(namespace=namespace,
                                                         conversation_set_id=conversation_set['id'],
                                                         timeout=timeout)

            # carry over the legacy logic
            if "state" in conversation_set.keys():
                conversation_set["no_data_file_is_uploaded_since_creation"] = False
                if (("jobsStatus" in conversation_set["state"].keys()) and
                        ("jobs" in conversation_set["state"]["jobsStatus"].keys())):
                    jobs_dict = {}
                    jobs = conversation_set["state"]["jobsStatus"]["jobs"]
                    range_end = range(len(jobs))
                    for i in range_end:
                        if jobs[i]["name"] in ["merged", "filtered", "indexed", "embedded"]:
                            jobs_dict[jobs[i]["name"]] = jobs[i]
                            del jobs_dict[jobs[i]["name"]]["name"]
                    conversation_set["is_datafolder_empty"] = False
                    conversation_set["state"]["jobsStatus"]["jobs"] = jobs_dict
                else:
                    conversation_set["is_datafolder_empty"] = True
            else:
                conversation_set["is_datafolder_empty"] = True
                conversation_set["no_data_file_is_uploaded_since_creation"] = True
            conversation_set_list.append(conversation_set)

        return conversation_set_list

    def get_conversation_set(self, namespace: str, conversation_set_id: str, timeout: float = None) -> dict:
        """Get conversation set"""

        headers = self._get_headers()

        payload = {}
        url = f"{self.base_url}/{self.api_version}/conversation_sets/{namespace}/{conversation_set_id}"

        effective_timeout = timeout if timeout is not None else self.timeout

        response = requests.request(
            "GET", url, headers=headers, data=payload, timeout=effective_timeout)
        return self._validate_response(response=response,url=url)

    def create_conversation_set(self, namespace: str, convoset_name: str, timeout: float = None) -> dict:
        """Creates a conversation set. Returns conversation source ID"""

        payload = {
            "namespace": namespace,
            "conversation_set":{
                "name": convoset_name,
                "description": ""
            }
        }

        headers = self._get_headers()

        url = f"{self.base_url}/{self.api_version}/conversation_sets/{namespace}"

        effective_timeout = timeout if timeout is not None else self.timeout

        response = requests.request(
            "POST", url, headers=headers, data=json.dumps(payload), timeout=effective_timeout)
        create_conversation_response = self._validate_response(response=response, url=url)
        convo_set_id = create_conversation_response["id"]

        # check whether conversation source has been created
        # If not, then create one
        get_convo_set_config_response = self.get_conversation_set_configuration(namespace=namespace,
                                                                                convoset_id=convo_set_id)

        if "sources" in get_convo_set_config_response:
            conversation_source_id = get_convo_set_config_response["sources"][0]["userUpload"]["conversationSourceId"]

        else:
            update_convo_set_config_response = self.update_conversation_set_configuration(namespace=namespace,
                                                                                          convoset_id=convo_set_id)

            conversation_source_id=update_convo_set_config_response["sources"][0]["userUpload"]["conversationSourceId"]

        return conversation_source_id

    def create_conversation_set_with_set_and_src_id(self,
                                                    namespace: str,
                                                    convoset_name: str,
                                                    timeout: float = None) -> dict:
        """Creates a conversation set. Returns both conversation set and source ID"""

        payload = {
            "namespace": namespace,
            "conversation_set":{
                "name": convoset_name,
                "description": ""
            }
        }

        headers = self._get_headers()

        url = f"{self.base_url}/{self.api_version}/conversation_sets/{namespace}"

        effective_timeout = timeout if timeout is not None else self.timeout

        response = requests.request(
            "POST", url, headers=headers, data=json.dumps(payload), timeout=effective_timeout)
        create_conversation_response = self._validate_response(response=response, url=url)
        convo_set_id = create_conversation_response["id"]

        # check whether conversation source has been created
        # If not, then create one
        get_convo_set_config_response = self.get_conversation_set_configuration(namespace=namespace,
                                                                                convoset_id=convo_set_id)

        if "sources" in get_convo_set_config_response:
            conversation_source_id = get_convo_set_config_response["sources"][0]["userUpload"]["conversationSourceId"]

        else:
            update_convo_set_config_response = self.update_conversation_set_configuration(namespace=namespace,
                                                                                          convoset_id=convo_set_id)

            conversation_source_id=update_convo_set_config_response["sources"][0]["userUpload"]["conversationSourceId"]

        conversation_obj = {
            "convoset_id": convo_set_id,
            "convosrc_id": conversation_source_id
        }

        return conversation_obj

    def link_conversation_set(self, namespace: str, playbook_id: str, convoset_id: str, timeout: float = None) -> dict:
        """Link conversation sets"""

        payload = {
            "namespace": namespace,
            "playbook_id": playbook_id,
            "conversation_sets": [{
                "namespace": namespace,
                "id": convoset_id
            }]
        }

        headers = self._get_headers()

        url = f'{self.base_url}/{self.api_version}/conversation_sets/{namespace}:link'

        effective_timeout = timeout if timeout is not None else self.timeout

        response = requests.request(
            "POST", url, headers=headers, data=json.dumps(payload), timeout=effective_timeout)
        return self._validate_response(response, url)

    # TODO: Implement API to get the list of playbook ids a convoset is linked to
    def unlink_conversation_set(self,
                                namespace: str,
                                playbook_id: str,
                                convoset_id: str,
                                timeout: float = None) -> dict:
        """Unlink conversation sets"""

        # TODO: Unlink convoset from all the linked workspaces

        payload = {
            "namespace": namespace,
            "playbook_id": playbook_id,
            "conversation_sets": [{
                "namespace": namespace,
                "id": convoset_id
            }]
        }

        headers = self._get_headers()

        url = f'{self.base_url}/{self.api_version}/conversation_sets/{namespace}:unlink'

        effective_timeout = timeout if timeout is not None else self.timeout

        response = requests.request(
            "POST", url, headers=headers, data=json.dumps(payload), timeout=effective_timeout)
        return self._validate_response(response, url)

    def delete_conversation_set(self, namespace: str, convoset_id: str, timeout: float = None) -> dict:
        """Deletes a conversation_set"""

        # TODO: A "force" boolean method parameter
        #       when enabled, the convoset should be unlinked from all the workspaces and deleted

        payload = {
            "namespace": namespace,
            "id": convoset_id
        }

        headers = self._get_headers()

        url = f"{self.base_url}/{self.api_version}/conversation_sets/{namespace}/{convoset_id}"

        effective_timeout = timeout if timeout is not None else self.timeout

        response = requests.request(
            "DELETE", url, headers=headers, data=json.dumps(payload), timeout=effective_timeout)
        return self._validate_response(response=response, url=url)

    def get_conversation_set_configuration(self, namespace: str, convoset_id: str, timeout: float = None) -> dict:
        """Gets conversation set configuration"""

        payload = {}

        headers = self._get_headers()

        url = f"{self.base_url}/{self.api_version}/conversation_sets/{namespace}/{convoset_id}/config"

        effective_timeout = timeout if timeout is not None else self.timeout

        response = requests.request(
            "GET", url, headers=headers, data=json.dumps(payload), timeout=effective_timeout)
        return self._validate_response(response=response, url=url)

    def list_conversation_src_files(self, namespace: str, conversation_set_src_id: str, timeout: float = None) -> dict:
        """Get the list of conversation files within a convo set."""

        headers = self._get_headers()

        payload = {}
        url = f"{self.base_url}/{self.api_version}/files/{namespace}/{conversation_set_src_id}"

        effective_timeout = timeout if timeout is not None else self.timeout

        response = requests.request(
            "GET", url, headers=headers, data=payload, timeout=effective_timeout)
        return self._validate_response(response=response,url=url,field="files")

    def delete_conversation_file(self,
                                 namespace:str,
                                 conversation_set_src_id: str,
                                 file_name:str,
                                 timeout: float = None,
                                 no_trigger: bool = False):
        """Deletes a specific file within a convo set.
        no_trigger=True prevents indexes from building if passed in case you want to delete
        or upload additional files before triggering them.  If you use this you must 
        upload or delete a final file with no_trigger=False (the default) otherwise the new data in 
        your conversation set will not be available to other processes."""

        headers = self._get_headers()

        payload = {
            "namespace":namespace,
            "no_trigger": no_trigger, # TODO: debugging this should it be a string or a boolean?  json.dumps will change True to true, no quotes
            "filename": file_name,
            "conversation_source_id":conversation_set_src_id
        }
        url = f"{self.base_url}/{self.api_version}/files/{namespace}/{conversation_set_src_id}/{file_name}"

        effective_timeout = timeout if timeout is not None else self.timeout

        response = requests.request(
            "DELETE", url, headers=headers, data=json.dumps(payload), timeout=effective_timeout)
        return self._validate_response(response=response,url=url)

    def update_conversation_set_configuration(self, namespace: str, convoset_id: str, timeout: float = None) -> dict:
        """Update conversation set configuration"""

        payload = {
            "namespace": namespace,
            "id": convoset_id,
            "config": {
                "namespace": namespace,
                "sources": [
                    {
                        "userUpload": {}
                    }
                ]
            }
        }

        headers = self._get_headers()

        effective_timeout = timeout if timeout is not None else self.timeout

        url = f"{self.base_url}/{self.api_version}/conversation_sets/{namespace}/{convoset_id}/config"
        response = requests.request(
            "PUT", url, headers=headers, data=json.dumps(payload), timeout=effective_timeout)
        return self._validate_response(response=response, url=url)

    # *****************************************************************************************************************
    # Conversation Source - including add files
    # *****************************************************************************************************************

    # TODO: Reference conversation set id using conversation source id
    #       Currently create_conversation_set method returns only conversation_source_id
    #       Implemented a method which returns both convoset and convosrc ids
    #       Meanwhile people who implemented create_conversation_set, need this todo to help them get the convoset id,
    #       which then can be used to delete the set.
    def get_conversation_source(self, namespace: str, conversation_source_id: str, timeout: float = None) -> dict:
        '''Download conversation set'''
        payload = {
            "namespace": namespace
        }

        headers = self._get_headers()

        # /{self.api_version}/files/{namespace}/{conversation_source_id}/export
        url = f'{self.base_url}/{self.api_version}/files/{namespace}/{conversation_source_id}/export'

        effective_timeout = timeout if timeout is not None else self.timeout

        response = requests.request(
            "POST", url, headers=headers, data=json.dumps(payload), timeout=effective_timeout)
        return self._validate_response(response, url, "playbooks")

    def upload_json_file_to_conversation_source(self, namespace: str,
                                                conversation_source_id: str,
                                                upload_name: str,
                                                fqfp: str,
                                                timeout: float = None,
                                                no_trigger: bool = False) -> dict:
        '''Upload a JSON file to a conversation source
        no_trigger=True prevents indexes from building if passed in case you want to delete
        or upload additional files before triggering them.  If you use this you must 
        upload or delete a final file with no_trigger=False (the default) otherwise the new data in 
        your conversation set will not be available to other processes.'''
        payload = {
            "namespace": namespace
        }

        headers = self._get_headers()

        url = f"{self.base_url}/{self.api_version}/files/{namespace}/{conversation_source_id}"

        # file_in = open(fqfp,mode="r",encoding="utf8")
        # json.load(file_in)
        # file_in.close()
        upload_file = open(fqfp, 'rb')
        if no_trigger:
            str_no_trigger = "true"
        else:
            str_no_trigger = "false"
        payload = requests_toolbelt.multipart.encoder.MultipartEncoder(
        fields={
            'format': 'IMPORT_FORMAT_HUMANFIRST_JSON',
            'no_trigger': str_no_trigger, 
            # seem to remember there is a problem with encoding multiple fields in the toolbelt multipart encoder but this seems effective during testing
            # if I remember correctly this is present where the values are subobjects, but this is top level so seems OK?
            'file': (upload_name, upload_file, 'application/json')}
        )
        # This is the magic bit - you must set the content type to include the boundary information
        # multipart encoder makes working these out easier
        headers["Content-Type"] = payload.content_type

        effective_timeout = timeout if timeout is not None else self.timeout

        response = requests.request(
            "POST", url, headers=headers, data=payload, timeout=effective_timeout)
        upload_file.close()
        return self._validate_response(response, url, "playbooks")

    # *****************************************************************************************************************
    # Querying Processed Conversation set data
    # *****************************************************************************************************************

    def query_conversation_set(
            self,
            namespace: str,
            workspace: str,
            search_text: str = "",
            page_size: int = 10,
            convsetsource: str = "",
            next_page_token: str = "",
            start_isodate: str = '1970-01-01T00:00:00Z',
            end_isodate: str = '2049-12-31T23:59:59Z',
            timeout: float = None
            ) -> dict:
        '''This will seach a converation set for converations and return
        the examples threaded along with their data like entropy, margin
        the nearest neighbour weights, the classifications and original
        inputs - on ABCD 20 conversations returns about 28k rows formatted'''
        predicates = []
        if search_text and search_text != '':
            predicates.append({"inputMatch": {"text": search_text}})
        if start_isodate and end_isodate and start_isodate != '' and end_isodate != '':
            predicates.append(
                {
                    "timeRange": {
                        "start": start_isodate,
                        "end": end_isodate
                    }
                }
            )
        predicates.append({"conversation_type": {"type": 0}})
        if convsetsource and convsetsource != "":
            predicates.append(
                {"conversationSet": {"conversationSetIds": [convsetsource]}})
        if next_page_token and next_page_token != "":
            predicates.append({"PageTokenData":{"PageToken":next_page_token}})

        if len(predicates) == 0:
            raise HFAPIParameterException(
                "Must have either text or start and end date predicates." +
                f"search_text: {search_text} start_isodate: {start_isodate} end_isodate: {end_isodate}")

        payload = {
            "predicates": predicates,
            "pageSize": page_size
        }
        # TODO: this gives an error if passed - proto doesn't like PageTokenData\
        # if next_page_token and next_page_token != "":
        #     payload["page_token"] = next_page_token

        headers = self._get_headers()

        url = f'{self.base_url}/{self.api_version}/conversations/{namespace}/{workspace}/query'

        effective_timeout = timeout if timeout is not None else self.timeout

        response = requests.request(
            "POST", url, headers=headers, data=json.dumps(payload), timeout=effective_timeout)
        return self._validate_response(response, url)

    def export_query_conversation_inputs(
            self,
            namespace: str,
            playbook_id: str,
            pipeline_id: str = "",
            pipeline_step_id: str = "",
            exists_filter_key_name: str = "",
            metadata_predicate: list[dict] = None,
            download_format: int = 1, # 1 = JSON 2 = CSV
            prompt_id: str = "",
            generation_run_id: str = "",
            order_by: int = 1,
            order_direction_asc: bool = True,
            dedup_by_hash: bool = False,
            dedup_by_convo: bool = False,
            exclude_phrase_objects: bool = True, # TODO: unclear why this is set
            source_kind: int = 2, # DEFAULT TO GENERATED
            source: int = 1, # DEFAULT to "client" - i.e get the client utterances 
            timeout: float = None
            ) -> dict:
        '''Returns the generated data as as JSON or a as a
        CSV text file
        
        By default waits for the new index to be available if
        one is being downloaded at the moment it is called

        source_kind
        SOURCE_KIND_UNSPECIFIED = 0;
        SOURCE_KIND_UNLABELED = 1;
        SOURCE_KIND_GENERATED = 2;
        
        source
        -1 removes this predicate in this SDK
        INVALID = 0;
        CLIENT = 1;
        EXPERT = 2;

        metadata_predicate
        [
            {
                "key": "INSERT_KEY_NAME",
                "operator": "EQUALS|NOT_EQUALS|CONTAINS|NOT_CONTAINS|KEY_EXISTS|KEY_NOT_EXISTS|KEY_MATCHES|ANY",
                "value": "VALUE|''"
            },
            #other filters..
        ]
        '''


        if metadata_predicate is None:
            metadata_predicate = []

        # operator 0 EQUALS filter types
        metadata_keys = [
            "pipelineId",
            "pipelineStepId",
            "promptId",
            "generationRunId",
        ]
        metadata_values = [
            pipeline_id,
            pipeline_step_id,
            prompt_id,
            generation_run_id
        ]
        metadata_filters = []
        for i,_ in enumerate(metadata_keys):
            if metadata_values[i] != "":
                metadata_filters.append({
                    "key": metadata_keys[i],
                    "operator": 0, # EQUALS
                    "value": metadata_values[i]
                })
        # operator 4 exists -- older implementation
        if exists_filter_key_name != "":
            exists_filter = {
                "key": exists_filter_key_name,
                "operator": 4, # EXISTS
                "optional": False,
                "value": ""
            }
            metadata_filters.append(exists_filter)

        #Condition dict for filtering
        condition_dict = {
                "EQUALS": 0,
                "NOT_EQUALS": 1,
                "CONTAINS": 2,
                "NOT_CONTAINS": 3,
                "KEY_EXISTS": 4,
                "KEY_NOT_EXISTS": 5,
                "KEY_MATCHES": 6,
                "ANY": 7
        }

        #Map the metadata filters passed in via object
        if len(metadata_predicate) > 0:
            for _, metadata_field in enumerate(metadata_predicate):

                try:
                    #Find matching numerical operator
                    numerical_operator = condition_dict[metadata_field["operator"]]
                except Exception as _:
                    logging.error("Invalid operator %s. Please choose from: "
                            "EQUALS, NOT_EQUALS, CONTAINS, NOT_CONTAINS, "
                            "KEY_EXISTS, KEY_NOT_EXISTS, KEY_MATCHES, ANY", metadata_field['operator'])
                    raise

                #Support for OR query
                if metadata_field.get("optional"):
                    metadata_filters.append({
                        "key": metadata_field['key'],
                        "operator": numerical_operator,
                        "value": metadata_field['value'],
                        "optional": metadata_field['optional'],
                    })
                else:
                    metadata_filters.append({
                        "key": metadata_field['key'],
                        "operator": numerical_operator,
                        "value": metadata_field['value']
                    })


        if order_direction_asc:
            order_direction = 1
        else:
            order_direction = 2
        payload = {
            "namespace": namespace,
            "playbook_id": playbook_id,
            "input_predicates": [
                {
                    "metadata":{
                        "conditions": metadata_filters
                    }
                },
                {
                    "deduping": {
                        "by_hash": dedup_by_hash,
                        "by_conversation": dedup_by_convo
                    }
                },
                {
                    "trainingPhrase":
                        {
                            "excludePhraseObjects": exclude_phrase_objects
                        }
                }
            ],
            "format": download_format,
            "conversation_predicates": [
                {
                    "conversation_source": {
                        "source_kind": source_kind
                    }
                }
            ],
            "order_by_value": {
                "value": order_by
            },
            "order_direction": order_direction
        }

        if source != -1:
            payload["input_predicates"].append(
                {
                    "source": {
                        "source": source 
                    }
                }
            )

        headers = self._get_headers()

        base_url = f'{self.base_url}/'
        args_url = f'{self.api_version}/conversations/query/inputs/export'
        url = f'{base_url}{args_url}'

        effective_timeout = timeout if timeout is not None else self.timeout

        response = requests.request(
            "POST", url, headers=headers, data=json.dumps(payload), timeout=effective_timeout)
        res = self._validate_response(response, url)
        downloadable_url = f'{self.base_url}{res["exportUrlPath"]}'
        return self._download_file_from_url(downloadable_url, download_format)

    def _download_file_from_url(self, url: str, download_format: int, timeout: float = None) -> dict:
        """Download file from url"""
        headers = self._get_headers()

        effective_timeout = timeout if timeout is not None else self.timeout

        downloaded_json = requests.request("GET", url, headers=headers, timeout=effective_timeout)
        if download_format == 1: #JSON
            return downloaded_json.json()
        elif download_format == 2: #CSV
            return downloaded_json.text
        else:
            raise RuntimeError(f'Unrecognised download format: {download_format}')




    # *****************************************************************************************************************
    # Integrations
    # *****************************************************************************************************************

    def get_integrations(self, namespace: str, timeout: float = None):
        '''Returns all the integrations configured for a namespace'''
        payload = {}

        headers = self._get_headers()

        url = f'{self.base_url}/{self.api_version}/integrations/{namespace}'

        effective_timeout = timeout if timeout is not None else self.timeout

        response = requests.request(
            "GET", url, headers=headers, data=json.dumps(payload), timeout=effective_timeout)
        return self._validate_response(response, url, "integrations")

    def get_integration_workspaces(self, namespace: str, integration_id: str, timeout: float = None):
        '''Get the integration workspaces for an integration
        i.e call the integration in HF to detect in the integrated NLU
        what target/source workspaces there are.
        i.e in DF case find out what agents there are to import data from'''
        payload = {}

        headers = self._get_headers()

        url = f'{self.base_url}/{self.api_version}/integration_workspaces/{namespace}/{integration_id}/workspaces'

        effective_timeout = timeout if timeout is not None else self.timeout

        response = requests.request(
            "GET", url, headers=headers, data=json.dumps(payload), timeout=effective_timeout)
        return self._validate_response(response, url, "workspaces")

    def trigger_import_from_df_cx_integration(
            self,
            namespace: str,
            playbook: str,
            integration_id: str,
            integration_workspace_id: str,
            project: str,
            region: str,
            integration_language: str,
            bidirectional_merge: bool = False,
            hierarchical_intent_name_disabled: bool = True,
            hierarchical_delimiter: str = '--',
            zip_encoding: bool = False,
            gzip_encoding: bool = False,
            include_negative_phrases: bool = False,
            skip_empty_intents: bool = True,
            clear_intents: bool = False,
            clear_entities: bool = False,
            clear_tags: bool = False,
            merge_intents: bool = False,
            merge_entities: bool = False,
            merge_tags: bool = False,
            extra_intent_tags: list = None,
            extra_phrase_tags: list = None,
            timeout: float = None
        ):
        '''Triggers import of the wrokspace from the selected integration'''
        if extra_intent_tags is None:
            extra_intent_tags = []
        if extra_phrase_tags is None:
            extra_phrase_tags = []

        payload = {
            "namespace": namespace,
            "playbook_id": playbook,
            "integration_id": integration_id,
            "integration_workspace_id": integration_workspace_id,
            "integration_location": {
                "project": project,
                "region": region
            },
            "bidirectional_merge": bidirectional_merge,
            "intent_options": {
                "hierarchical_intent_name_disabled": hierarchical_intent_name_disabled,
                "hierarchical_delimiter": hierarchical_delimiter,
                "zip_encoding": zip_encoding,
                "gzip_encoding": gzip_encoding,
                "include_negative_phrases": include_negative_phrases,
                "skip_empty_intents": skip_empty_intents
            },
            "import_options": {
                "clear_intents": clear_intents,
                "clear_entities": clear_entities,
                "clear_tags": clear_tags,
                "merge_intents": merge_intents,
                "merge_entities": merge_entities,
                "merge_tags": merge_tags,
                "extra_intent_tags": extra_intent_tags,
                "extra_phrase_tags": extra_phrase_tags
            },
            "integration_language": integration_language
        }

        headers = self._get_headers()

        url = f'{self.base_url}/{self.api_version}/integration_workspaces/{namespace}/{integration_id}/workspaces/{integration_workspace_id}/import' # pylint: disable=line-too-long

        effective_timeout = timeout if timeout is not None else self.timeout

        response = requests.request(
            "POST", url, headers=headers, data=json.dumps(payload),timeout=effective_timeout)
        return self._validate_response(response, url)


    # *****************************************************************************************************************
    # Evaluations
    # *****************************************************************************************************************

    def get_evaluation_presets(self, namespace: str, playbook: str, timeout: float = None):
        '''Get the presets to find the evaluation_preset_id to run an evaluation'''
        payload = {}

        headers = self._get_headers()

        url = f'{self.base_url}/{self.api_version}/playbooks/{namespace}/{playbook}/presets'

        effective_timeout = timeout if timeout is not None else self.timeout

        response = requests.request(
            "GET", url, headers=headers, data=json.dumps(payload), timeout=effective_timeout)
        return self._validate_response(response, url, "presets")

    def trigger_preset_evaluation(
                self,
                namespace: str,
                playbook: str,
                evaluation_preset_id: str,
                name: str = '',
                timeout: float = None):
        '''Start an evaluation based on a preset'''
        if name == '':
            name = f'API triggered: {datetime.datetime.now()}'
        payload = {
            "namespace": namespace,
            "playbook_id": playbook,
            "params": {
                "evaluation_preset_id": evaluation_preset_id
            },
            "name": name
        }

        headers = self._get_headers()

        url = f'{self.base_url}/{self.api_version}/workspaces/{namespace}/{playbook}/evaluations'

        effective_timeout = timeout if timeout is not None else self.timeout

        response = requests.request(
            "POST", url, headers=headers, data=json.dumps(payload), timeout=effective_timeout)
        return self._validate_response(response, url)

    def get_evaluation_report(self, namespace: str, playbook: str, evaluation_id: str, timeout: float = None) -> dict:
        '''Get the evaluation report as zip'''
        payload = {}

        headers = self._get_headers()

        base_url = f'{self.base_url}/{self.api_version}/workspaces'
        args_url = f'/{namespace}/{playbook}/evaluations/{evaluation_id}/report.zip'
        url = f'{base_url}{args_url}'

        effective_timeout = timeout if timeout is not None else self.timeout

        response = requests.request(
            "GET", url, headers=headers, data=json.dumps(payload), timeout=effective_timeout)

        return self._validate_response(response=response, url=url, wantzip=True)

    def get_evaluation_summary(self, namespace: str, playbook: str, evaluation_id: str, timeout: float = None) -> dict:
        '''Get the evaluation summary as json'''
        payload = {}

        headers = self._get_headers()

        base_url = f'{self.base_url}/{self.api_version}/workspaces'
        args_url = f'/{namespace}/{playbook}/evaluations/{evaluation_id}'
        url = f'{base_url}{args_url}'

        effective_timeout = timeout if timeout is not None else self.timeout

        response = requests.request(
            "GET", url, headers=headers, data=json.dumps(payload), timeout=effective_timeout)

        return self._validate_response(response=response,url=url)

    def list_evaluations(self, namespace: str, playbook: str, timeout: float = None) -> dict:
        '''List all evaluations in the given playbook'''
        payload = {}

        headers = self._get_headers()

        base_url = f'{self.base_url}/{self.api_version}/workspaces'
        args_url = f'/{namespace}/{playbook}/evaluations'
        url = f'{base_url}{args_url}'

        effective_timeout = timeout if timeout is not None else self.timeout

        response = requests.request(
            "GET", url, headers=headers, data=json.dumps(payload), timeout=effective_timeout)

        return self._validate_response(response=response,url=url)

    def get_intent_results(self,
                           namespace: str,
                           playbook: str,
                           evaluation_id: str,
                           intent_id: str,
                           timeout: float = None) -> dict:
        '''Get a list of training phrases that were evaluated'''
        payload = {}

        headers = self._get_headers()

        base_url = f'{self.base_url}/{self.api_version}/workspaces'
        args_url = f'/{namespace}/{playbook}/evaluations/{evaluation_id}/{intent_id}'
        url = f'{base_url}{args_url}'

        effective_timeout = timeout if timeout is not None else self.timeout

        response = requests.request(
            "GET", url, headers=headers, data=json.dumps(payload), timeout=effective_timeout)

        return self._validate_response(response=response,url=url)


    # *****************************************************************************************************************
    # Subscriptions
    # *****************************************************************************************************************

    def get_plan(self, timeout: float = None):
        '''Get the plan for a subscription'''
        payload = {}

        headers = self._get_headers()

        url = f'{self.base_url}/{self.api_version}/subscriptions/plan'

        effective_timeout = timeout if timeout is not None else self.timeout

        response = requests.request(
            "GET", url, headers=headers, data=json.dumps(payload), timeout=effective_timeout)
        return self._validate_response(response, url)

    def get_usage(self, timeout: float = None):
        '''Get the usage for a subscription'''
        payload = {}

        headers = self._get_headers()

        url = f'{self.base_url}/{self.api_version}/subscriptions/usage'

        effective_timeout = timeout if timeout is not None else self.timeout

        response = requests.request(
            "GET", url, headers=headers, data=json.dumps(payload), timeout=effective_timeout)
        return self._validate_response(response, url)

    # *****************************************************************************************************************
    # Pipeline
    # *****************************************************************************************************************

    def describe_trigger(self, namespace: str, trigger_id: str, timeout: float = None):
        """Describe Trigger"""
        payload = {}

        headers = self._get_headers()
        url = f'{self.base_url}/{self.api_version}/triggers/{namespace}/{trigger_id}'

        effective_timeout = timeout if timeout is not None else self.timeout

        response = requests.request(
            "GET", url, headers=headers, data=json.dumps(payload), timeout=effective_timeout)
        return self._validate_response(response, url)

    def trigger_playbook_pipeline(self,
                                  namespace: str,
                                  playbook_id: str,
                                  pipeline_id: str,
                                  timeout: float = None) -> dict:
        '''Triggers a pipeline'''
        payload = {
            "namespace": namespace,
            "playbook_id": playbook_id,
            "pipeline_id": pipeline_id
        }

        headers = self._get_headers()
        base_url = f'{self.base_url}/{self.api_version}/playbooks'
        args_url = f"/{namespace}/{playbook_id}/pipelines/{pipeline_id}:trigger"
        url = f'{base_url}{args_url}'

        effective_timeout = timeout if timeout is not None else self.timeout

        response = requests.request(
            "POST", url, headers=headers, data=json.dumps(payload), timeout=effective_timeout)
        return self._validate_response(response, url)

    def list_playbook_pipelines(self,
                                namespace: str,
                                playbook_id: str,
                                timeout: float = None) -> dict:
        '''List pipelines for a playbook'''
        payload = ()

        headers = self._get_headers()
        base_url = f'{self.base_url}/{self.api_version}/playbooks'
        args_url = f"/{namespace}/{playbook_id}/pipelines"
        url = f'{base_url}{args_url}'

        effective_timeout = timeout if timeout is not None else self.timeout

        response = requests.request(
            "GET", url, headers=headers, data=json.dumps(payload), timeout=effective_timeout)
        return self._validate_response(response, url, field="pipelines")

    def loop_trigger_check(self,
                            namespace: str,
                            trigger_id: str,
                            timeout: int = 120,
                            wait_seconds_between_loops: int = 1,
                            exponential_factor: int = 1,
                            max_loops: int = 240,
                            ) -> int:
        """Loops round checking a trigger ID
        
        Will keep checking until timeout time has elapsed whilst receiving one of
        TRIGGER_STATUS_PENDING (waiting to run)
        TRIGGER_STATUS_RUNNING (running)
        
        If this status changes to 
        TRIGGER_STATUS_FAILED or
        TRIGGER_STATUS_CANCELLED or
        TRIGGER_STATUS_UNKNOWN
        it will return -1 representing an error
        
        if it receives TRIGGER_STATUS_COMPLETED it will return the total time in seconds min 1 as an integer 
        that it took to reach this state (active time and wait time included - so may be different to number of loops)
        if it reaches it's max number of loops value before receiving an error or success state it will return 0
        
        Between each loop it waits the amount of time last waited times the exponential_factor for an exponential backoff option.
        By default this is 1 so it will wait the same amount of time each loop, set it to 2 for instance to wait twice as long each loop.

        Default wait is 1 second, expontential off, max default loops is 240 with an api timeout of 120s - so it will wait at least 4 minutes
        Plus any API call time.
        
        """
        start = time.perf_counter()
        loops = 0
        done = False
        wait = wait_seconds_between_loops
        while done == False:
            # wait if not the first loop
            if loops > 0:
                time.sleep(wait)

            # Call the api
            trigger_response = self.describe_trigger(namespace=namespace,trigger_id=trigger_id,timeout=timeout)

            # produce a summary
            summary = {
                "triggerId": trigger_response["triggerState"]["trigger"]["triggerId"],
                "message": trigger_response["triggerState"]["trigger"]["message"],
                "status": trigger_response["triggerState"]["status"]
            }

            # enhance that with more information.
            if "progress" in trigger_response.keys():
                summary["total"] = trigger_response["triggerState"]["progress"]["total"],
                summary["completed"] = trigger_response["triggerState"]["progress"]["completed"],
                summary["percentageComplete"] = trigger_response["triggerState"]["progress"]["percentageComplete"]

            # increment counter
            loops = loops + 1

            # increase the wait if necessary
            wait = wait * exponential_factor

            # Calculate total time to date and add it to summary
            summary["duration"] = round(time.perf_counter() - start,2)

            # success
            if summary["status"] == TRIGGER_STATUS_COMPLETED:
                logger.info('%s', summary)
                done = True
                break

            # failure or cancelled
            if summary["status"] in [TRIGGER_STATUS_UNKNOWN,TRIGGER_STATUS_CANCELLED,TRIGGER_STATUS_FAILED]:
                logger.error('%s', summary)
                return -1

            # Log at info if waiting
            logger.info('%s', summary)

            # timed out
            if loops > max_loops:
                break

        if done:
            return int(math.ceil(summary["duration"]))
        else:
            # timed out return 0
            return 0<|MERGE_RESOLUTION|>--- conflicted
+++ resolved
@@ -45,15 +45,7 @@
 VALID = constants.get("humanfirst.CONSTANTS","VALID")
 REFRESHING = constants.get("humanfirst.CONSTANTS","REFRESHING")
 EXPIRED = constants.get("humanfirst.CONSTANTS","EXPIRED")
-<<<<<<< HEAD
-# BASE_URL_TEST must be set by environment variable expected of the form BASE_URL_TEST=http://172.17.0.3:8888
-BASE_URL_PROD = constants.get("humanfirst.CONSTANTS","BASE_URL_PROD")
-BASE_URL_STAGING = constants.get("humanfirst.CONSTANTS","BASE_URL_STAGING")
-BASE_URL_QA = constants.get("humanfirst.CONSTANTS","BASE_URL_QA")
-BASE_URL_PRE_PROD = constants.get("humanfirst.CONSTANTS","BASE_URL_PRE_PROD")
 BASE_URL_LOCAL = constants.get("humanfirst.CONSTANTS","BASE_URL_LOCAL")
-=======
->>>>>>> c17b6c3f
 
 # trigger states
 TRIGGER_STATUS_UNKNOWN = constants.get("humanfirst.CONSTANTS","TRIGGER_STATUS_UNKNOWN")
@@ -278,12 +270,10 @@
             self.identity_api_key = QA_SIGN_IN_API_KEY
         elif self.studio_environment == "pre_prod":
             self.base_url = BASE_URL_PRE_PROD
-<<<<<<< HEAD
+            self.identity_api_key = PRE_PROD_SIGN_IN_API_KEY
         elif self.studio_environment == "local":
             self.base_url = BASE_URL_LOCAL
-=======
             self.identity_api_key = PRE_PROD_SIGN_IN_API_KEY
->>>>>>> c17b6c3f
         else:
             raise HFEnvironmentException(
                 "HF_ENVIRONMENT is not set to one of the following - prod, staging, qa, pre_prod, local")
